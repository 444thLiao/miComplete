# Copyright (c) Eric Hugoson.
# See LICENSE for details.

"""
Module investigates the completeness of a given genome with respect to a given 
set of HMM makers, in so far as it runs HMMer and parses the output. 


"""

from __future__ import print_function, division
from distutils import spawn
from collections import defaultdict
from termcolor import cprint
import sys
import math
import subprocess
import re
import os


class calcCompleteness():
    def __init__(self, fasta, baseName, hmms, evalue=1e-10, weights=None, 
            hlist=False, linkage=False, debug=False, lenient=False):
        self.baseName = baseName
        self.evalue = "-E %s" % (str(evalue))
        self.tblout = "%s.tblout" % (self.baseName)
        self.hmms = hmms
        self.fasta = fasta
        self.linkage = linkage
        self.weights = weights
        self.lenient = lenient
        self.debug = debug
        print("Starting completeness for " + fasta, file=sys.stderr)
        self.hmmNames = set({})
        with open(self.hmms) as hmmfile:
            for line in hmmfile:
                if re.search('^NAME', line):
                    name = line.split(' ')
                    self.hmmNames.add(name[2].strip())
        if self.debug:
            print(self.hmmNames)

    def hmm_search(self):
        """
        Runs hmmsearch using the supplied .hmm file, and specified evalue.
        Produces an output table from hmmsearch, function returns its name.
        """
        hmmsearch = ["hmmsearch", self.evalue, "--tblout", self.tblout,
                self.hmms, self.fasta]
        if self.debug:
            print(hmmsearch)
        if sys.version_info > (3, 4):
            compProc = subprocess.run(hmmsearch, stdout=subprocess.DEVNULL)
            errcode = compProc.returncode
        else:
            errcode = subprocess.call(hmmsearch, stdout=open(os.devnull, 'wb'),
                    stderr=subprocess.STDOUT)
        if errcode > 0:
            cprint("Warning:", 'red', end=' ', file=sys.stderr)
            print("Error thrown by HMMER, is %s empty?" % self.fasta, 
                    file=sys.stderr)
        return self.tblout, errcode

<<<<<<< HEAD
    def get_completeness(self):
=======
    def get_completeness(self, multi_hit=1/2, strict=False):
>>>>>>> 343a3813
        """
        Reads the out table of hmmer to find which hmms are present, and
        which are duplicated. Duplicates are only considered duplicates if
        the evalue of the secondary hit is within the squareroot of the best 
        hit.

        Returns: Dict of all hmms found with evalues for best and possible 
        deulicates, list of hmms with duplicates, and names of all hmms 
        which were searched for.
        """
        tblout, errcode = self.hmm_search()
        if errcode > 0:
            return 0, 0, 0
        self.hmmMatches = defaultdict(list)
        self.seenHmms = set()
        # gather gene name and evalue in dict by key[hmm]
        for hmm in self.hmmNames:
            with open(self.tblout) as hmmTable:
                for foundHmm in hmmTable:
                    if re.match("#$", foundHmm):
                        break
                    if re.search("^" + hmm + "$", foundHmm.split()[2]):
                        foundHmm = foundHmm.split()
                        # gathers name, evalue, score, bias
                        self.hmmMatches[hmm].append([foundHmm[0], foundHmm[4],
                            foundHmm[5], foundHmm[6], foundHmm[7]])
                        self.seenHmms.add(hmm)
        if self.debug:
            print(self.hmmMatches)
            print(len(self.hmmMatches))
        self.filledHmms = defaultdict(list)
        # section can be expanded to check for unique gene matches
        for hmm, geneMatches in self.hmmMatches.items():
            # sort by lowest eval to fill lowest first
            for gene in sorted(geneMatches, key=lambda ev: float(ev[1])):
                if not self.lenient:
                    # skip if sequence match found to be dubious
                    if self.suspicion_check(gene):
                        continue
                if hmm not in self.filledHmms:
                    self.filledHmms[hmm].append(gene)
                elif float(gene[1]) < pow(float(self.filledHmms[hmm][0][1]), 1/2):
                    self.filledHmms[hmm].append(gene)
        self.dupHmms = [ hmm for hmm, genes in self.filledHmms.items()
                if len(genes) > 1 ]
        #if self.hlist and not self.linkage:
        #    self.print_hmm_lists()
        return self.filledHmms, self.dupHmms, self.hmmNames
    
    def suspicion_check(self, gene_match):
        """Check if bias is in the same order of magnitude as the match
        and if the evalue for the best domain is high. Both indicating 
        a dubious result."""
        dubious = False
        if len(str(gene_match[3])) >= len(str(gene_match[2])) or \
                float(gene_match[4]) > 0.01:
            cprint(gene_match, "magenta", file=sys.stderr)
            dubious = True
        return dubious

    def quantify_completeness(self):
        """
        Function returns the number of found markers, duplicated markers, and 
        total number of markers.
        """
        filledHmms, dupHmms, hmmNames = self.get_completeness()
        try:
            numFoundHmms = len(filledHmms)
            numHmms = len(hmmNames)
        except TypeError:
            numFoundHmms = 0
            numTotalHmms = 0
            numHmms = 0
            return numFoundHmms, numTotalHmms, numHmms
        allDupHmms = [ len(genes) for hmm, genes in self.filledHmms.items() ]
        numTotalHmms = sum(allDupHmms)
        return numFoundHmms, numTotalHmms, numHmms

    def print_hmm_lists(self, directory='.'):
        """Prints the contents of found, duplicate and and not found markers"""
        if directory:
            try:
                os.mkdir(directory)
            except FileExistsError:
                pass
        hlistName = directory + "/%s_hmms.list" % (self.baseName)
        with open(hlistName, 'w+') as seenList:
            for eachHmm in self.seenHmms:
                seenList.write("%s\n" % eachHmm)
        dupListName = directory + "/%s_hmms_duplicate.list" % (self.baseName)
        with open(dupListName, 'w+') as dupList:
            for eachDup in self.dupHmms:
                dupList.write("%s\n" % eachDup)
        missingListName = directory + "/%s_hmms_missing.list" % (self.baseName)
        with open(missingListName, 'w+') as missingList:
            for hmm in self.hmmNames:
                if hmm not in self.seenHmms:
                    missingList.write("%s\n" % hmm)
        return hlistName

    def attribute_weights(self, numHmms):
        """Using the markers found and duplicates from get_completeness(), and
        provided weights, adds up weight of present and duplicate markers"""
        weightedComplete = 0
        weightedRedun = 0
        for hmm in self.seenHmms:
            with open(self.weights, 'r') as weights:
                for eachWeight in weights:
                    if re.match(hmm + "\s", eachWeight):
                        weightedComplete += float(eachWeight.split()[1])
        for hmm in self.dupHmms:
            with open(self.weights, 'r') as weights:
                for eachWeights in weights:
                    if re.match(hmm + "\t", eachWeights):
                        weightedRedun += float(eachWeights.split()[1])
        weightedRedun = round(((weightedRedun + weightedComplete) /
            weightedComplete), 3)
        weightedComplete = round(weightedComplete, 3)
        return weightedComplete, weightedRedun

<|MERGE_RESOLUTION|>--- conflicted
+++ resolved
@@ -62,11 +62,7 @@
                     file=sys.stderr)
         return self.tblout, errcode
 
-<<<<<<< HEAD
-    def get_completeness(self):
-=======
     def get_completeness(self, multi_hit=1/2, strict=False):
->>>>>>> 343a3813
         """
         Reads the out table of hmmer to find which hmms are present, and
         which are duplicated. Duplicates are only considered duplicates if
