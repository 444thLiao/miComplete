--- conflicted
+++ resolved
@@ -110,22 +110,8 @@
                          if len(genes) > 1]
         #if self.hlist and not self.linkage:
         #    self.print_hmm_lists()
-<<<<<<< HEAD
-        return self.filledHmms, self.dupHmms, self.hmmNames
-=======
         return self.filled_hmms, self.dup_hmms, self.hmm_names
 
-    def suspicion_check(self, gene_match):
-        """Check if bias is in the same order of magnitude as the match
-        and if the evalue for the best domain is high. Both indicating
-        a dubious result."""
-        dubious = False
-        if len(str(gene_match[3])) >= len(str(gene_match[2])) or \
-                float(gene_match[4]) > 0.01:
-            cprint(gene_match, "magenta", file=sys.stderr)
-            dubious = True
-        return dubious
->>>>>>> 1b53329a
 
     def quantify_completeness(self):
         """
@@ -179,25 +165,6 @@
                         weighted_complete += float(each_weight.split()[1])
         for hmm in self.dup_hmms:
             with open(self.weights, 'r') as weights:
-<<<<<<< HEAD
-                for eachWeights in weights:
-                    if re.match(hmm + "\t", eachWeights):
-                        weightedRedun += float(eachWeights.split()[1])
-        weightedRedun = round(((weightedRedun + weightedComplete) /
-            weightedComplete), 3)
-        weightedComplete = round(weightedComplete, 3)
-        return weightedComplete, weightedRedun
-
-def suspiscion_check(gene_match):
-    """Check if bias is in the same order of magnitude as the match
-    and if the evalue for the best domain is high. Both indicating 
-    a dubious result."""
-    if len(str(gene_match[3])) >= len(str(gene_match[2])) or \
-            float(gene_match[4]) > 0.01:
-        cprint(gene_match, "magenta", file=sys.stderr)
-        return True
-    return False
-=======
                 for each_weight in weights:
                     if re.match(hmm + "\t", each_weight):
                         weighted_redun += float(each_weight.split()[1])
@@ -205,4 +172,13 @@
                                 weighted_complete), 3)
         weighted_complete = round(weighted_complete, 3)
         return weighted_complete, weighted_redun
->>>>>>> 1b53329a
+
+def suspiscion_check(gene_match):
+    """Check if bias is in the same order of magnitude as the match
+    and if the evalue for the best domain is high. Both indicating
+    a dubious result."""
+    if len(str(gene_match[3])) >= len(str(gene_match[2])) or \
+            float(gene_match[4]) > 0.01:
+        cprint(gene_match, "magenta", file=sys.stderr)
+        return True
+    return False